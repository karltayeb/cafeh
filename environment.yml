--- conflicted
+++ resolved
@@ -4,10 +4,6 @@
 - numpy=1.19.1
 - scipy=1.5.2
 - pandas=1.1.2
-<<<<<<< HEAD
-- seaborn
-=======
 - matplotlib=3.3.4
 - seaborn=0.11.1
->>>>>>> fa852071
 - pip